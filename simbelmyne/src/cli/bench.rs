--- conflicted
+++ resolved
@@ -18,10 +18,7 @@
     let position = Position::new(board);
     let mut tt = TTable::with_capacity(64);
     let opts = SearchOpts::new();
-<<<<<<< HEAD
-
     let search = position.search(depth, &mut tt, opts);
-
 
     println!("{board}");
     println!("{:17}: {}", "FEN".green(), fen);
@@ -51,36 +48,6 @@
     // Branching factors
     let root_bf = (nodes_visited as f32).powf(1.0 / (depth as f32));
     println!("{:17}: {:.2}", "Branching factor".red(), root_bf);
-=======
-
-    let search = position.search(depth, &mut tt, opts);
-
-
-    println!("{board}");
-    println!("{:15}: {}", "FEN".green(), fen);
-    println!("{:15}: {}", "Depth".green(), depth);
-    println!("---");
-
-    println!("{:15}: {}", "Best move".bright_cyan(), search.best_moves[0]);
-    println!("{:15}: {}", "Score".bright_cyan(), search.scores[0]);
-    println!("{:15}: {}", "Static eval".bright_cyan(), search.eval[0]);
-
-
-    let nodes_visited: usize = search.nodes_visited.iter().sum();
-    println!("{:15}: {}", "Nodes visited".blue(), nodes_visited);
-
-    let leaf_nodes = search.nodes_visited[depth - 1];
-    println!("{:15}: {}", "Leaf nodes".blue(), leaf_nodes);
-
-    let beta_cutoffs: usize = search.beta_cutoffs.iter().sum();
-    println!("{:15}: {}", "Beta cutoffs".blue(), beta_cutoffs);
-
-    let time_spent = search.durations[0].as_millis();
-    println!("{:15}: {}ms", "Duration".red(), time_spent);
-
-    let knps = nodes_visited / time_spent as usize;
-    println!("{:15}: {}knps", "knps".red(), knps);
->>>>>>> ef2669fe
 
     println!("\n");
 }