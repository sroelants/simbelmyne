use std::fmt::Display;
<<<<<<< HEAD
use crate::{board::{Piece, PieceType, Color}, bitboard::Step, movegen::attack_boards::{ATTACK_RAYS, KNIGHT_ATTACKS, KING_ATTACKS, W_PAWN_ATTACKS, W_PAWN_PUSHES, W_PAWN_DPUSHES, B_PAWN_ATTACKS, B_PAWN_DPUSHES, B_PAWN_PUSHES}};
=======
use crate::{board::{Piece, PieceType}, bitboard::Step, movegen::attack_boards::{ATTACK_RAYS, KNIGHT_ATTACKS, KING_ATTACKS, W_PAWN_ATTACKS, W_PAWN_PUSHES, W_PAWN_DPUSHES, B_PAWN_ATTACKS, B_PAWN_DPUSHES, B_PAWN_PUSHES}};
>>>>>>> a71aa435
use std::iter::successors;
use crate::bitboard::Bitboard;
use itertools::Itertools;
use crate::board::Square;
use crate::movegen::attack_boards::Direction;

/// Pack all the metadata related to a Move in a u16
///
/// 6 bits (0 - 63) for the source square
/// 6 bits (0 - 63) for the target square
/// 4 bits (0 - 16) for additional metadata (castling, captures, promotions)
/// When we get to move sorting, to we also want to squeeze in the sorting rank
/// here? 
/// cf. Rustic https://github.com/mvanthoor/rustic/blob/17b15a34b68000dffb681277c3ef6fc98f935a0b/src/movegen/defs.rs
/// cf. Carp https://github.com/dede1751/carp/blob/main/chess/src/moves.rs
#[derive(Default, Debug, Copy, Clone)]
pub struct Move(u16);

impl Move {
    pub const SRC_MASK: u16        = 0b0000_000000_111111;
    pub const TGT_MASK: u16        = 0b0000_111111_000000;
    pub const CASTLE_MASK: u16     = 0b0001_000000_000000;
    pub const DPUSH_MASK: u16      = 0b0010_000000_000000;
    pub const EP_MASK: u16         = 0b0100_000000_000000;


    pub fn new(src: Square, tgt: Square) -> Move {
        let mut value = 0u16;
        value |= src as u16;
        value |= (tgt as u16) << 6;

        Move(value)
    }

    pub fn src(self) -> Square {
        ((self.0 & Self::SRC_MASK) as usize).into()
    }

    pub fn tgt(self) -> Square {
        (((self.0 & Self::TGT_MASK) >> 6) as usize).into()
    }

    pub fn is_castle(self) -> bool {
        self.0 & Self::CASTLE_MASK != 0
    }

    pub fn set_castle(&mut self) {
        self.0 |= Self::CASTLE_MASK;
    }

    pub fn is_double_push(self) -> bool {
        self.0 & Self::DPUSH_MASK != 0
    }

    pub fn set_double_push(&mut self) {
        self.0 |= Self::DPUSH_MASK;
    }

    pub fn is_en_passant(self) -> bool {
        self.0 & Self::EP_MASK != 0
    }

    pub fn set_en_passant(&mut self) {
        self.0 |= Self::EP_MASK;
    }
}

impl Display for Move {
    fn fmt(&self, f: &mut std::fmt::Formatter<'_>) -> std::fmt::Result {
        write!(f, "{}", self.src().to_alg())?;
        write!(f, "{}", self.tgt().to_alg())?;

        if self.is_castle() {
            write!(f, " (Castle)")?;
        }

        if self.is_double_push() {
            write!(f, " (Double push)")?;
        }

        if self.is_en_passant() {
            write!(f, " (En passant)")?;
        }

        Ok(())
    }
}

impl Piece {
    pub fn range(&self) -> usize {
        use PieceType::*;

        match self.piece_type() {
            Pawn => {
                let hasnt_moved = self.position.on_pawn_rank(self.color());
                if hasnt_moved { 2 } else { 1 }
            }
            Knight | King => 1,
            _ => 7 // The entire board
        }
    }

    pub fn directions(&self) -> &[Step] {
        use PieceType::*;

        match self.piece_type() {
            Pawn => { &Step::PAWN_DIRS[self.color() as usize] }

            Rook => &Step::ORTHO_DIRS,

            Knight => &Step::KNIGHT_DIRS,

            Bishop => &Step::DIAG_DIRS,

            King | Queen => &Step::ALL_DIRS,
        }
    }

    /// All the squares that are _visible_ to the piece.
    /// This means all unoccupied squares in the pieces main directions, up
    /// until (and including), the first blocker piece. 
    ///
    /// This blocker can be either friendly or enemy, so we need to mask out
    /// friendly pieces if we're interested in attacks
    pub fn visible_squares(&self, ours: Bitboard, theirs: Bitboard) -> Bitboard {
        use PieceType::*;
        let sq = Square::from(self.position);
        let blockers = ours | theirs;

        match self.piece_type() {
            Bishop => {
                let mut visible = Bitboard::EMPTY;
                for dir in Direction::BISHOP {
                    visible |= visible_ray(dir, sq, blockers);
                }
                visible
            },

            Rook => {
                let mut visible = Bitboard::EMPTY;
                for dir in Direction::ROOK {
                    visible |= visible_ray(dir, sq, blockers);
                }
                visible
            },
            
            Queen => {
                let mut visible = Bitboard::EMPTY;
                for dir in Direction::ALL {
                    visible |= visible_ray(dir, sq, blockers);
                }
                visible
            },

            Knight => { KNIGHT_ATTACKS[Square::from(self.position) as usize] },

            King => { KING_ATTACKS[Square::from(self.position) as usize] },

            Pawn => {
                let square = Square::from(self.position);
                let mut visible = Bitboard::EMPTY;

                if self.color().is_white() {
                    visible |= theirs & W_PAWN_ATTACKS[square as usize];

                    if self.position.on_pawn_rank(self.color()) {
                        visible |= W_PAWN_DPUSHES[square as usize] & !theirs;
                    } else {
                        visible |= W_PAWN_PUSHES[square as usize] & !theirs;
                    }
                } else {
                    visible |= theirs & B_PAWN_ATTACKS[square as usize];

                    if self.position.on_pawn_rank(self.color()) {
                        visible |= B_PAWN_DPUSHES[square as usize] & !theirs;
                    } else {
                        visible |= B_PAWN_PUSHES[square as usize] & !theirs;
                    }
                }
<<<<<<< HEAD

                visible
            }

=======

                visible
            }

>>>>>>> a71aa435
        }
    }

    pub fn visible_rays(&self, blockers: Bitboard) -> Vec<Bitboard> {
        self.directions()
            .into_iter()
            .map(|step| successors(self.position.offset(*step), |pos| pos.offset(*step))
                .take(self.range())
                .take_while_inclusive(|&pos| !blockers.contains(pos))
                .collect()
        ).collect()
    }
}

/// Given a direction, return the ray of squares starting at (and excluding) 
/// `square`, up till (and including) the first blocker in the `blockers`
/// bitboard.
fn visible_ray(dir: Direction, square: Square, blockers: Bitboard) -> Bitboard {
    let ray = ATTACK_RAYS[dir as usize][square as usize];
    let mut visible = ray;

    if let Some(blocker) = ray_blocker(dir, square, blockers) {
        visible &= !ATTACK_RAYS[dir as usize][blocker as usize];
    }

    visible
}

fn ray_blocker(dir: Direction, square: Square, blockers: Bitboard) -> Option<Square> {
    let ray = ATTACK_RAYS[dir as usize][square as usize];

    let on_ray_bb = blockers & ray;

    //TODO: Clean this up?
    let blocker = if dir.is_positive() {
        let lsb = on_ray_bb.trailing_zeros() as usize;
        Square::try_from_usize(lsb)
    } else { 
        let lsb = (on_ray_bb.leading_zeros() + 1) as usize;
        64usize.checked_sub(lsb).and_then(Square::try_from_usize)
    };
        
    blocker.map(|sq| Square::from(sq))
}


pub fn visible_squares(square: Square, piece_type: PieceType, color: Color, ours: Bitboard, theirs: Bitboard) -> Bitboard {
    use PieceType::*;
    let blockers = ours | theirs;

    match piece_type {
        Bishop => {
            let mut visible = Bitboard::EMPTY;
            for dir in Direction::BISHOP {
                visible |= visible_ray(dir, square, blockers);
            }
            visible
        },

        Rook => {
            let mut visible = Bitboard::EMPTY;
            for dir in Direction::ROOK {
                visible |= visible_ray(dir, square, blockers);
            }
            visible
        },
        
        Queen => {
            let mut visible = Bitboard::EMPTY;
            for dir in Direction::ALL {
                visible |= visible_ray(dir, square, blockers);
            }
            visible
        },

        Knight => { KNIGHT_ATTACKS[square as usize] },

        King => { KING_ATTACKS[square as usize] },

        Pawn => {
            let mut visible = Bitboard::EMPTY;
            let sq_bb = Bitboard::from(square); 

            if color.is_white() {
                visible |= theirs & W_PAWN_ATTACKS[square as usize];

                if sq_bb.on_pawn_rank(color) {
                    visible |= W_PAWN_DPUSHES[square as usize] & !theirs;
                } else {
                    visible |= W_PAWN_PUSHES[square as usize] & !theirs;
                }
            } else {
                visible |= theirs & B_PAWN_ATTACKS[square as usize];

                if sq_bb.on_pawn_rank(color) {
                    visible |= B_PAWN_DPUSHES[square as usize] & !theirs;
                } else {
                    visible |= B_PAWN_PUSHES[square as usize] & !theirs;
                }
            }

            visible
        }

    }
}

#[cfg(test)]
mod tests {
    use super::*;

    #[test]
    fn test_ray_blocker() {
        let dir = Direction::Up;
        let square = Square::new(3, 3); // d4
    
        let blocker = Square::new(6, 3); // d7
        let blockers = Bitboard(0xaa98605591844602); // A bunch of crap

        let result = ray_blocker(dir, square, blockers);

        assert!(result.is_some());
        assert_eq!(result.unwrap(), blocker);
    }

    #[test]
    fn src_works() {
        let src = Square::new(3,4);
        let tgt = Square::new(4,5);

        let mv = Move::new(src,tgt);
        assert_eq!(mv.src(), src.into(), "mv.src() should return the source position, as a bitboard");
    }

    #[test]
    fn tgt_works() {
        let src = Square::new(3,4);
        let tgt = Square::new(4,5);

        let mv = Move::new(src,tgt);
        assert_eq!(mv.tgt(), tgt.into(), "mv.tgt() should return the source target, as a bitboard");
    }

    #[test]
    fn castling_bit() {
        let src = Square::new(3,4);
        let tgt = Square::new(4,5);

        let mut mv = Move::new(src,tgt);
        assert!(!mv.is_castle(), "is_castle returns false for a normal move");

        mv.set_castle();
        assert!(mv.is_castle(), "is_castle returns true after setting the castle bit");
    }
}<|MERGE_RESOLUTION|>--- conflicted
+++ resolved
@@ -1,9 +1,5 @@
 use std::fmt::Display;
-<<<<<<< HEAD
 use crate::{board::{Piece, PieceType, Color}, bitboard::Step, movegen::attack_boards::{ATTACK_RAYS, KNIGHT_ATTACKS, KING_ATTACKS, W_PAWN_ATTACKS, W_PAWN_PUSHES, W_PAWN_DPUSHES, B_PAWN_ATTACKS, B_PAWN_DPUSHES, B_PAWN_PUSHES}};
-=======
-use crate::{board::{Piece, PieceType}, bitboard::Step, movegen::attack_boards::{ATTACK_RAYS, KNIGHT_ATTACKS, KING_ATTACKS, W_PAWN_ATTACKS, W_PAWN_PUSHES, W_PAWN_DPUSHES, B_PAWN_ATTACKS, B_PAWN_DPUSHES, B_PAWN_PUSHES}};
->>>>>>> a71aa435
 use std::iter::successors;
 use crate::bitboard::Bitboard;
 use itertools::Itertools;
@@ -183,17 +179,9 @@
                         visible |= B_PAWN_PUSHES[square as usize] & !theirs;
                     }
                 }
-<<<<<<< HEAD
 
                 visible
             }
-
-=======
-
-                visible
-            }
-
->>>>>>> a71aa435
         }
     }
 
